--- conflicted
+++ resolved
@@ -345,7 +345,6 @@
             - clips: numpy array of shape (num_clips, samples_per_clip) containing the audio clips
             - audio: numpy array of the original audio
     """
-<<<<<<< HEAD
     # processor = AudioProcessor(
     #     clip_duration_seconds=clip_duration_seconds,
     #     window_overlap_ratio=window_overlap_ratio
@@ -406,64 +405,6 @@
         clips[i] = clip * window / cola_denominator[start:end]
     
     return clips, audio
-=======
-    
-    processor = AudioProcessor(
-        clip_duration_seconds=clip_duration_seconds,
-        window_overlap_ratio=0.1
-    )
-    
-    audio = processor.load_and_normalize_audio(audio)
-    if audio is None:
-        print(f"Error: Failed to load audio file {audio}")
-        return None, None
-    
-    clips = processor.split_into_clips(audio)
-    
-    return clips, audio
-    
-    
-    # if isinstance(audio, str):
-    #     audio_data, sr = librosa.load(audio, sr=16000)
-    #     if sr != sample_rate:
-    #         print(f"Warning: Audio sample rate ({sr}) doesn't match expected rate ({sample_rate})")
-    # else:
-    #     audio_data = audio
-    
-    # # convert to mono
-    # if len(audio_data.shape) > 1 and audio_data.shape[1] > 1:
-    #     audio_data = audio_data.mean(axis=1)
-        
-    # # normalize audio
-    # audio_data = audio_data.astype(np.float32)
-    # audio_data = audio_data / np.max(np.abs(audio_data) + 1e-10)
-    
-    
-    # # Calculate clip sizes
-    # samples_per_clip = int(clip_duration_seconds * sample_rate)
-    # step_size = int(samples_per_clip * (1 - window_overlap_ratio))
-    # num_clips = max(1, (len(audio_data) - samples_per_clip) // step_size + 1)
-    
-    # if num_clips == 0:
-    #     padded_audio = np.zeros(samples_per_clip)
-    #     padded_audio[:len(audio_data)] = audio_data
-    #     audio_data = padded_audio
-    #     num_clips = 1
-    
-    # clips = np.zeros((num_clips, samples_per_clip))
-    # for i in range(num_clips):
-    #     start = i * step_size
-    #     end = start + samples_per_clip
-        
-    #     if end > len(audio_data):
-    #         clip = np.zeros(samples_per_clip)
-    #         clip[:len(audio_data) - start] = audio_data[start:]
-    #         clips[i] = clip
-    #     else:
-    #         clips[i] = audio_data[start:end]
-    
-    # return clips, audio_data
->>>>>>> c7e80954
 
 
 def reconstruct_audio_from_clips(clips, clip_duration_seconds=1.0, window_overlap_ratio=0.25):
